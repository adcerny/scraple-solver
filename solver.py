--- conflicted
+++ resolved
@@ -11,12 +11,8 @@
 import time  # Ensure time is available in imported modules
 from functools import lru_cache
 from score_cache import board_to_tuple, cached_board_score
-<<<<<<< HEAD
 import json
-=======
-import os
 from datetime import datetime
->>>>>>> 41880a2e
 
 # Ensure search module has access to time
 import search
@@ -80,11 +76,7 @@
     parser.add_argument('--depth', type=int, default=20, help='Maximum number of moves to search (default: 20)')
     parser.add_argument('--verbose', action='store_true', help='Enable verbose logging')
     parser.add_argument('--no-cache', action='store_true', help='Disable board score caching')
-<<<<<<< HEAD
     parser.add_argument('--log-puzzle', action='store_true', help='Save the day\'s puzzle and best result to a JSON log file')
-=======
-    parser.add_argument('--log-puzzle', action='store_true', help='Save the day\'s puzzle to a log file')
->>>>>>> 41880a2e
     args = parser.parse_args()
 
     utils.start_time = time.time()
